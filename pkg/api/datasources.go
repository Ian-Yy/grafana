--- conflicted
+++ resolved
@@ -391,11 +391,7 @@
 		PluginID:                   plugin.ID,
 		DataSourceInstanceSettings: dsInstanceSettings,
 	}
-<<<<<<< HEAD
-	hs.pluginClient.CallResource(pCtx, c, c.Params("*"))
-=======
-	hs.BackendPluginManager.CallResource(pCtx, c, macaron.Params(c.Req)["*"])
->>>>>>> ed0c43b1
+	hs.pluginClient.CallResource(pCtx, c, macaron.Params(c.Req)["*"])
 }
 
 func convertModelToDtos(ds *models.DataSource) dtos.DataSource {
