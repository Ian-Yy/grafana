--- conflicted
+++ resolved
@@ -18,22 +18,13 @@
 	"github.com/grafana/grafana/pkg/util/errutil"
 )
 
-<<<<<<< HEAD
-func ProvideService(cfg *setting.Cfg, sqlStore *sqlstore.SQLStore, pluginStore plugifaces.Store) (
-	*ProvisioningServiceImpl, error) {
+func ProvideService(cfg *setting.Cfg, sqlStore *sqlstore.SQLStore, pluginStore plugifaces.Store,
+	encryptionService encryption.Service) (*ProvisioningServiceImpl, error) {
 	s := &ProvisioningServiceImpl{
 		Cfg:                     cfg,
 		SQLStore:                sqlStore,
 		pluginStore:             pluginStore,
-=======
-func ProvideService(cfg *setting.Cfg, sqlStore *sqlstore.SQLStore, pluginManager plugifaces.Manager,
-	encryptionService encryption.Service) (*ProvisioningServiceImpl, error) {
-	s := &ProvisioningServiceImpl{
-		Cfg:                     cfg,
-		SQLStore:                sqlStore,
-		PluginManager:           pluginManager,
 		EncryptionService:       encryptionService,
->>>>>>> 821d92b8
 		log:                     log.New("provisioning"),
 		newDashboardProvisioner: dashboards.New,
 		provisionNotifiers:      notifiers.Provision,
@@ -84,12 +75,8 @@
 type ProvisioningServiceImpl struct {
 	Cfg                     *setting.Cfg
 	SQLStore                *sqlstore.SQLStore
-<<<<<<< HEAD
 	pluginStore             plugifaces.Store
-=======
-	PluginManager           plugifaces.Manager
 	EncryptionService       encryption.Service
->>>>>>> 821d92b8
 	log                     log.Logger
 	pollingCtxCancel        context.CancelFunc
 	newDashboardProvisioner dashboards.DashboardProvisionerFactory
