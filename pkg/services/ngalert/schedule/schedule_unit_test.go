package schedule

import (
	"context"
	"encoding/json"
	"fmt"
	"math/rand"
	"testing"
	"time"

	"github.com/benbjohnson/clock"
	"github.com/grafana/grafana/pkg/infra/log"
	"github.com/grafana/grafana/pkg/services/encryption/ossencryption"
	apimodels "github.com/grafana/grafana/pkg/services/ngalert/api/tooling/definitions"
	"github.com/grafana/grafana/pkg/services/ngalert/eval"
	"github.com/grafana/grafana/pkg/services/ngalert/metrics"
	"github.com/grafana/grafana/pkg/services/ngalert/models"
	"github.com/grafana/grafana/pkg/services/ngalert/notifier"
	"github.com/grafana/grafana/pkg/services/ngalert/state"
	"github.com/grafana/grafana/pkg/services/ngalert/store"
	"github.com/grafana/grafana/pkg/setting"
	"github.com/prometheus/client_golang/prometheus"
	"github.com/prometheus/common/model"
	"github.com/stretchr/testify/require"
)

func TestSendingToExternalAlertmanager(t *testing.T) {
	fakeAM := NewFakeExternalAlertmanager(t)
	defer fakeAM.Close()
	fakeRuleStore := newFakeRuleStore(t)
	fakeInstanceStore := &fakeInstanceStore{}
	fakeAdminConfigStore := newFakeAdminConfigStore(t)

	// create alert rule with one second interval
	alertRule := CreateTestAlertRule(t, fakeRuleStore, 1, 1)

	// First, let's create an admin configuration that holds an alertmanager.
	adminConfig := &models.AdminConfiguration{OrgID: 1, Alertmanagers: []string{fakeAM.server.URL}}
	cmd := store.UpdateAdminConfigurationCmd{AdminConfiguration: adminConfig}
	require.NoError(t, fakeAdminConfigStore.UpdateAdminConfiguration(cmd))

	sched, mockedClock := setupScheduler(t, fakeRuleStore, fakeInstanceStore, fakeAdminConfigStore)

	// Make sure we sync the configuration at least once before the evaluation happens to guarantee the sender is running
	// when the first alert triggers.
	require.NoError(t, sched.SyncAndApplyConfigFromDatabase())
	sched.sendersMtx.Lock()
	require.Equal(t, 1, len(sched.senders))
	require.Equal(t, 1, len(sched.sendersCfgHash))
	sched.sendersMtx.Unlock()

	// Then, ensure we've discovered the Alertmanager.
	require.Eventually(t, func() bool {
		return len(sched.AlertmanagersFor(1)) == 1 && len(sched.DroppedAlertmanagersFor(1)) == 0
	}, 10*time.Second, 200*time.Millisecond)

	ctx, cancel := context.WithCancel(context.Background())
	t.Cleanup(func() {
		cancel()
	})
	go func() {
		err := sched.Run(ctx)
		require.NoError(t, err)
	}()

	// With everything up and running, let's advance the time to make sure we get at least one alert iteration.
	mockedClock.Add(2 * time.Second)

	// Eventually, our Alertmanager should have received at least one alert.
	require.Eventually(t, func() bool {
		return fakeAM.AlertsCount() >= 1 && fakeAM.AlertNamesCompare([]string{alertRule.Title})
	}, 10*time.Second, 200*time.Millisecond)

	// Now, let's remove the Alertmanager from the admin configuration.
	adminConfig.Alertmanagers = []string{}
	cmd = store.UpdateAdminConfigurationCmd{AdminConfiguration: adminConfig}
	require.NoError(t, fakeAdminConfigStore.UpdateAdminConfiguration(cmd))

	// Again, make sure we sync and verify the senders.
	require.NoError(t, sched.SyncAndApplyConfigFromDatabase())
	sched.sendersMtx.Lock()
	require.Equal(t, 0, len(sched.senders))
	require.Equal(t, 0, len(sched.sendersCfgHash))
	sched.sendersMtx.Unlock()

	// Then, ensure we've dropped the Alertmanager.
	require.Eventually(t, func() bool {
		return len(sched.AlertmanagersFor(1)) == 0 && len(sched.DroppedAlertmanagersFor(1)) == 0
	}, 10*time.Second, 200*time.Millisecond)
}

func TestSendingToExternalAlertmanager_WithMultipleOrgs(t *testing.T) {
	fakeAM := NewFakeExternalAlertmanager(t)
	defer fakeAM.Close()
	fakeRuleStore := newFakeRuleStore(t)
	fakeInstanceStore := &fakeInstanceStore{}
	fakeAdminConfigStore := newFakeAdminConfigStore(t)

	// Create two alert rules with one second interval.
	alertRuleOrgOne := CreateTestAlertRule(t, fakeRuleStore, 1, 1)
	alertRuleOrgTwo := CreateTestAlertRule(t, fakeRuleStore, 1, 2)

	// First, let's create an admin configuration that holds an alertmanager.
	adminConfig := &models.AdminConfiguration{OrgID: 1, Alertmanagers: []string{fakeAM.server.URL}}
	cmd := store.UpdateAdminConfigurationCmd{AdminConfiguration: adminConfig}
	require.NoError(t, fakeAdminConfigStore.UpdateAdminConfiguration(cmd))

	sched, mockedClock := setupScheduler(t, fakeRuleStore, fakeInstanceStore, fakeAdminConfigStore)

	// Make sure we sync the configuration at least once before the evaluation happens to guarantee the sender is running
	// when the first alert triggers.
	require.NoError(t, sched.SyncAndApplyConfigFromDatabase())
	sched.sendersMtx.Lock()
	require.Equal(t, 1, len(sched.senders))
	require.Equal(t, 1, len(sched.sendersCfgHash))
	sched.sendersMtx.Unlock()

	// Then, ensure we've discovered the Alertmanager.
	require.Eventually(t, func() bool {
		return len(sched.AlertmanagersFor(1)) == 1 && len(sched.DroppedAlertmanagersFor(1)) == 0
	}, 10*time.Second, 200*time.Millisecond)

	ctx, cancel := context.WithCancel(context.Background())
	t.Cleanup(func() {
		cancel()
	})
	go func() {
		err := sched.Run(ctx)
		require.NoError(t, err)
	}()

	// 1. Now, let's assume a new org comes along.
	adminConfig2 := &models.AdminConfiguration{OrgID: 2, Alertmanagers: []string{fakeAM.server.URL}}
	cmd = store.UpdateAdminConfigurationCmd{AdminConfiguration: adminConfig2}
	require.NoError(t, fakeAdminConfigStore.UpdateAdminConfiguration(cmd))

	// If we sync again, new senders must have spawned.
	require.NoError(t, sched.SyncAndApplyConfigFromDatabase())
	sched.sendersMtx.Lock()
	require.Equal(t, 2, len(sched.senders))
	require.Equal(t, 2, len(sched.sendersCfgHash))
	sched.sendersMtx.Unlock()

	// Then, ensure we've discovered the Alertmanager for the new organization.
	require.Eventually(t, func() bool {
		return len(sched.AlertmanagersFor(2)) == 1 && len(sched.DroppedAlertmanagersFor(2)) == 0
	}, 10*time.Second, 200*time.Millisecond)

	// With everything up and running, let's advance the time to make sure we get at least one alert iteration.
	mockedClock.Add(2 * time.Second)

	// Eventually, our Alertmanager should have received at least two alerts.
	require.Eventually(t, func() bool {
		return fakeAM.AlertsCount() == 2 && fakeAM.AlertNamesCompare([]string{alertRuleOrgOne.Title, alertRuleOrgTwo.Title})
	}, 20*time.Second, 200*time.Millisecond)

	// 2. Next, let's modify the configuration of an organization by adding an extra alertmanager.
	fakeAM2 := NewFakeExternalAlertmanager(t)
	adminConfig2 = &models.AdminConfiguration{OrgID: 2, Alertmanagers: []string{fakeAM.server.URL, fakeAM2.server.URL}}
	cmd = store.UpdateAdminConfigurationCmd{AdminConfiguration: adminConfig2}
	require.NoError(t, fakeAdminConfigStore.UpdateAdminConfiguration(cmd))

	// Before we sync, let's grab the existing hash of this particular org.
	sched.sendersMtx.Lock()
	currentHash := sched.sendersCfgHash[2]
	sched.sendersMtx.Unlock()

	// Now, sync again.
	require.NoError(t, sched.SyncAndApplyConfigFromDatabase())

	// The hash for org two should not be the same and we should still have two senders.
	sched.sendersMtx.Lock()
	require.NotEqual(t, sched.sendersCfgHash[2], currentHash)
	require.Equal(t, 2, len(sched.senders))
	require.Equal(t, 2, len(sched.sendersCfgHash))
	sched.sendersMtx.Unlock()

	// Wait for the discovery of the new Alertmanager for orgID = 2.
	require.Eventually(t, func() bool {
		return len(sched.AlertmanagersFor(2)) == 2 && len(sched.DroppedAlertmanagersFor(2)) == 0
	}, 10*time.Second, 200*time.Millisecond)

	// 3. Now, let's provide a configuration that fails for OrgID = 1.
	adminConfig2 = &models.AdminConfiguration{OrgID: 1, Alertmanagers: []string{"123://invalid.org"}}
	cmd = store.UpdateAdminConfigurationCmd{AdminConfiguration: adminConfig2}
	require.NoError(t, fakeAdminConfigStore.UpdateAdminConfiguration(cmd))

	// Before we sync, let's get the current config hash.
	sched.sendersMtx.Lock()
	currentHash = sched.sendersCfgHash[1]
	sched.sendersMtx.Unlock()

	// Now, sync again.
	require.NoError(t, sched.SyncAndApplyConfigFromDatabase())

	// The old configuration should still be running.
	sched.sendersMtx.Lock()
	require.Equal(t, sched.sendersCfgHash[1], currentHash)
	sched.sendersMtx.Unlock()
	require.Equal(t, 1, len(sched.AlertmanagersFor(1)))

	// If we fix it - it should be applied.
	adminConfig2 = &models.AdminConfiguration{OrgID: 1, Alertmanagers: []string{"notarealalertmanager:3030"}}
	cmd = store.UpdateAdminConfigurationCmd{AdminConfiguration: adminConfig2}
	require.NoError(t, fakeAdminConfigStore.UpdateAdminConfiguration(cmd))
	require.NoError(t, sched.SyncAndApplyConfigFromDatabase())
	sched.sendersMtx.Lock()
	require.NotEqual(t, sched.sendersCfgHash[1], currentHash)
	sched.sendersMtx.Unlock()

	// Finally, remove everything.
	require.NoError(t, fakeAdminConfigStore.DeleteAdminConfiguration(1))
	require.NoError(t, fakeAdminConfigStore.DeleteAdminConfiguration(2))
	require.NoError(t, sched.SyncAndApplyConfigFromDatabase())
	sched.sendersMtx.Lock()
	require.Equal(t, 0, len(sched.senders))
	require.Equal(t, 0, len(sched.sendersCfgHash))
	sched.sendersMtx.Unlock()

	require.Eventually(t, func() bool {
		NoAlertmanagerOrgOne := len(sched.AlertmanagersFor(1)) == 0 && len(sched.DroppedAlertmanagersFor(1)) == 0
		NoAlertmanagerOrgTwo := len(sched.AlertmanagersFor(2)) == 0 && len(sched.DroppedAlertmanagersFor(2)) == 0

		return NoAlertmanagerOrgOne && NoAlertmanagerOrgTwo
	}, 10*time.Second, 200*time.Millisecond)
}

func setupScheduler(t *testing.T, rs store.RuleStore, is store.InstanceStore, acs store.AdminConfigurationStore) (*schedule, *clock.Mock) {
	t.Helper()

	mockedClock := clock.NewMock()
	logger := log.New("ngalert schedule test")
	m := metrics.NewNGAlert(prometheus.NewPedanticRegistry())
	decryptFn := ossencryption.ProvideService().GetDecryptedValue
<<<<<<< HEAD
=======
	moa, err := notifier.NewMultiOrgAlertmanager(&setting.Cfg{}, &notifier.FakeConfigStore{}, &notifier.FakeOrgStore{}, &notifier.FakeKVStore{}, decryptFn, nil, log.New("testlogger"))
	require.NoError(t, err)

>>>>>>> 629768b2
	schedCfg := SchedulerCfg{
		C:                       mockedClock,
		BaseInterval:            time.Second,
		MaxAttempts:             1,
		Evaluator:               eval.Evaluator{Cfg: &setting.Cfg{ExpressionsEnabled: true}, Log: logger},
		RuleStore:               rs,
		InstanceStore:           is,
		AdminConfigStore:        acs,
<<<<<<< HEAD
		MultiOrgNotifier:        notifier.NewMultiOrgAlertmanager(&setting.Cfg{}, &notifier.FakeConfigStore{}, &notifier.FakeOrgStore{}, &notifier.FakeKVStore{}, decryptFn, nil),
=======
		MultiOrgNotifier:        moa,
>>>>>>> 629768b2
		Logger:                  logger,
		Metrics:                 m.GetSchedulerMetrics(),
		AdminConfigPollInterval: 10 * time.Minute, // do not poll in unit tests.
	}
	st := state.NewManager(schedCfg.Logger, m.GetStateMetrics(), rs, is)
	return NewScheduler(schedCfg, nil, "http://localhost", st), mockedClock
}

// createTestAlertRule creates a dummy alert definition to be used by the tests.
func CreateTestAlertRule(t *testing.T, dbstore *fakeRuleStore, intervalSeconds int64, orgID int64) *models.AlertRule {
	t.Helper()

	d := rand.Intn(1000)
	ruleGroup := fmt.Sprintf("ruleGroup-%d", d)
	err := dbstore.UpdateRuleGroup(store.UpdateRuleGroupCmd{
		OrgID:        orgID,
		NamespaceUID: "namespace",
		RuleGroupConfig: apimodels.PostableRuleGroupConfig{
			Name:     ruleGroup,
			Interval: model.Duration(time.Duration(intervalSeconds) * time.Second),
			Rules: []apimodels.PostableExtendedRuleNode{
				{
					ApiRuleNode: &apimodels.ApiRuleNode{
						Annotations: map[string]string{"testAnnoKey": "testAnnoValue"},
					},
					GrafanaManagedAlert: &apimodels.PostableGrafanaRule{
						Title:     fmt.Sprintf("an alert definition %d", d),
						Condition: "A",
						Data: []models.AlertQuery{
							{
								DatasourceUID: "-100",
								Model: json.RawMessage(`{
										"datasourceUid": "-100",
										"type":"math",
										"expression":"2 + 2 > 1"
									}`),
								RelativeTimeRange: models.RelativeTimeRange{
									From: models.Duration(5 * time.Hour),
									To:   models.Duration(3 * time.Hour),
								},
								RefID: "A",
							},
						},
					},
				},
			},
		},
	})
	require.NoError(t, err)

	q := models.ListRuleGroupAlertRulesQuery{
		OrgID:        orgID,
		NamespaceUID: "namespace",
		RuleGroup:    ruleGroup,
	}
	err = dbstore.GetRuleGroupAlertRules(&q)
	require.NoError(t, err)
	require.NotEmpty(t, q.Result)

	rule := q.Result[0]
	t.Logf("alert definition: %v with interval: %d created", rule.GetKey(), rule.IntervalSeconds)
	return rule
}<|MERGE_RESOLUTION|>--- conflicted
+++ resolved
@@ -232,12 +232,9 @@
 	logger := log.New("ngalert schedule test")
 	m := metrics.NewNGAlert(prometheus.NewPedanticRegistry())
 	decryptFn := ossencryption.ProvideService().GetDecryptedValue
-<<<<<<< HEAD
-=======
 	moa, err := notifier.NewMultiOrgAlertmanager(&setting.Cfg{}, &notifier.FakeConfigStore{}, &notifier.FakeOrgStore{}, &notifier.FakeKVStore{}, decryptFn, nil, log.New("testlogger"))
 	require.NoError(t, err)
 
->>>>>>> 629768b2
 	schedCfg := SchedulerCfg{
 		C:                       mockedClock,
 		BaseInterval:            time.Second,
@@ -246,11 +243,7 @@
 		RuleStore:               rs,
 		InstanceStore:           is,
 		AdminConfigStore:        acs,
-<<<<<<< HEAD
-		MultiOrgNotifier:        notifier.NewMultiOrgAlertmanager(&setting.Cfg{}, &notifier.FakeConfigStore{}, &notifier.FakeOrgStore{}, &notifier.FakeKVStore{}, decryptFn, nil),
-=======
 		MultiOrgNotifier:        moa,
->>>>>>> 629768b2
 		Logger:                  logger,
 		Metrics:                 m.GetSchedulerMetrics(),
 		AdminConfigPollInterval: 10 * time.Minute, // do not poll in unit tests.
