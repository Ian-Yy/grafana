package prometheus

import (
	"context"
	"encoding/json"
	"errors"
	"fmt"
	"net/http"
	"regexp"

	"github.com/grafana/grafana-plugin-sdk-go/backend"
	"github.com/grafana/grafana-plugin-sdk-go/backend/datasource"
	sdkhttpclient "github.com/grafana/grafana-plugin-sdk-go/backend/httpclient"
	"github.com/grafana/grafana-plugin-sdk-go/backend/instancemgmt"
	"github.com/grafana/grafana/pkg/infra/httpclient"
	"github.com/grafana/grafana/pkg/infra/log"
	"github.com/grafana/grafana/pkg/plugins/backendplugin"
	"github.com/grafana/grafana/pkg/plugins/backendplugin/coreplugin"
	"github.com/grafana/grafana/pkg/tsdb/intervalv2"
	"github.com/opentracing/opentracing-go"
	"github.com/prometheus/client_golang/api"
	apiv1 "github.com/prometheus/client_golang/api/prometheus/v1"
	"github.com/prometheus/common/model"
)

var (
	plog         = log.New("tsdb.prometheus")
	legendFormat = regexp.MustCompile(`\{\{\s*(.+?)\s*\}\}`)
	safeRes      = 11000
)

type DatasourceInfo struct {
	ID             int64
	HTTPClientOpts sdkhttpclient.Options
	URL            string
	HTTPMethod     string
	TimeInterval   string
}

type Service struct {
	httpClientProvider httpclient.Provider
	intervalCalculator intervalv2.Calculator
	im                 instancemgmt.InstanceManager
}

func ProvideService(httpClientProvider httpclient.Provider, backendPluginManager backendplugin.Manager) (*Service, error) {
	plog.Debug("initializing")
	im := datasource.NewInstanceManager(newInstanceSettings())

	s := &Service{
		httpClientProvider: httpClientProvider,
		intervalCalculator: intervalv2.NewCalculator(),
		im:                 im,
	}

	factory := coreplugin.New(backend.ServeOpts{
		QueryDataHandler: s,
	})
	if err := backendPluginManager.Register("prometheus", factory); err != nil {
		plog.Error("Failed to register plugin", "error", err)
		return nil, err
	}

	return s, nil
}

func newInstanceSettings() datasource.InstanceFactoryFunc {
	return func(settings backend.DataSourceInstanceSettings) (instancemgmt.Instance, error) {
		defaultHttpMethod := http.MethodPost
		jsonData := map[string]interface{}{}
		err := json.Unmarshal(settings.JSONData, &jsonData)
		if err != nil {
			return nil, fmt.Errorf("error reading settings: %w", err)
		}
		httpCliOpts, err := settings.HTTPClientOptions()
		if err != nil {
			return nil, fmt.Errorf("error getting http options: %w", err)
		}

		httpMethod, ok := jsonData["httpMethod"].(string)
		if !ok {
			httpMethod = defaultHttpMethod
		}

		// timeInterval can be a string or can be missing.
		// if it is missing, we set it to empty-string

		timeInterval := ""

		timeIntervalJson := jsonData["timeInterval"]
		if timeIntervalJson != nil {
			// if it is not nil, it must be a string
			timeInterval, ok = timeIntervalJson.(string)
			if !ok {
				return nil, errors.New("invalid time-interval provided")
			}
		}

		mdl := DatasourceInfo{
			ID:             settings.ID,
			URL:            settings.URL,
			HTTPClientOpts: httpCliOpts,
			HTTPMethod:     httpMethod,
			TimeInterval:   timeInterval,
		}
		return mdl, nil
	}
}

func (s *Service) QueryData(ctx context.Context, req *backend.QueryDataRequest) (*backend.QueryDataResponse, error) {
	if len(req.Queries) == 0 {
		return &backend.QueryDataResponse{}, fmt.Errorf("query contains no queries")
	}

	dsInfo, err := s.getDSInfo(req.PluginContext)
	if err != nil {
		return nil, err
	}
	client, err := getClient(dsInfo, s)
	if err != nil {
		return nil, err
	}

	result := backend.QueryDataResponse{
		Responses: backend.Responses{},
	}

	// Create queries
	queries, err := s.parseQuery(dsInfo, req)
	if err != nil {
		return &result, err
	}

	for _, query := range queries {
		timeRange := apiv1.Range{
			Start: query.Start,
			End:   query.End,
			Step:  query.Step,
		}

		plog.Debug("Sending query", "start", timeRange.Start, "end", timeRange.End, "step", timeRange.Step, "query", query.Expr)
		span, ctx := opentracing.StartSpanFromContext(ctx, "datasource.prometheus")
		span.SetTag("expr", query.Expr)
		span.SetTag("start_unixnano", query.Start.UnixNano())
		span.SetTag("stop_unixnano", query.End.UnixNano())
		defer span.Finish()

		var results model.Value

		switch query.QueryType {
		case Instant:
			results, _, err = client.Query(ctx, query.Expr, query.End)
			if err != nil {
				return &result, fmt.Errorf("error: %v, for query: %s", err, query.Expr)
			}
		case Range:
			results, _, err = client.QueryRange(ctx, query.Expr, timeRange)
			if err != nil {
				return &result, fmt.Errorf("error: %v, for query: %s", err, query.Expr)
			}
		}

		// Parse response to dataFrames
		frames, err := parseResponse(results, query)
		if err != nil {
			return &result, err
		}
		result.Responses[query.RefId] = backend.DataResponse{
			Frames: frames,
		}
	}

	return &result, nil
}

func getClient(dsInfo *DatasourceInfo, s *Service) (apiv1.API, error) {
	opts := &sdkhttpclient.Options{
		Timeouts:  dsInfo.HTTPClientOpts.Timeouts,
		TLS:       dsInfo.HTTPClientOpts.TLS,
		BasicAuth: dsInfo.HTTPClientOpts.BasicAuth,
	}

	customMiddlewares := customQueryParametersMiddleware(plog)
	opts.Middlewares = []sdkhttpclient.Middleware{customMiddlewares}

	roundTripper, err := s.httpClientProvider.GetTransport(*opts)
	if err != nil {
		return nil, err
	}

	cfg := api.Config{
		Address:      dsInfo.URL,
		RoundTripper: roundTripper,
	}

	client, err := api.NewClient(cfg)
	if err != nil {
		return nil, err
	}

	return apiv1.NewAPI(client), nil
}

func (s *Service) getDSInfo(pluginCtx backend.PluginContext) (*DatasourceInfo, error) {
	i, err := s.im.Get(pluginCtx)
	if err != nil {
		return nil, err
	}

	instance := i.(DatasourceInfo)

	return &instance, nil
}

<<<<<<< HEAD
=======
func formatLegend(metric model.Metric, query *PrometheusQuery) string {
	if query.LegendFormat == "" {
		return metric.String()
	}

	result := legendFormat.ReplaceAllFunc([]byte(query.LegendFormat), func(in []byte) []byte {
		labelName := strings.Replace(string(in), "{{", "", 1)
		labelName = strings.Replace(labelName, "}}", "", 1)
		labelName = strings.TrimSpace(labelName)
		if val, exists := metric[model.LabelName(labelName)]; exists {
			return []byte(val)
		}
		return []byte{}
	})

	return string(result)
}

func (s *Service) parseQuery(queries []backend.DataQuery, dsInfo *DatasourceInfo) (
	[]*PrometheusQuery, error) {
	var intervalMode string
	var adjustedInterval time.Duration

	qs := []*PrometheusQuery{}
	for _, queryModel := range queries {
		jsonModel, err := simplejson.NewJson(queryModel.JSON)
		if err != nil {
			return nil, err
		}
		expr, err := jsonModel.Get("expr").String()
		if err != nil {
			return nil, err
		}

		format := jsonModel.Get("legendFormat").MustString("")

		start := queryModel.TimeRange.From
		end := queryModel.TimeRange.To
		queryInterval := jsonModel.Get("interval").MustString("")

		foundInterval, err := intervalv2.GetIntervalFrom(dsInfo.TimeInterval, queryInterval, 0, 15*time.Second)
		hasQueryInterval := queryInterval != ""
		// Only use stepMode if we have interval in query, otherwise use "min"
		if hasQueryInterval {
			intervalMode = jsonModel.Get("stepMode").MustString("min")
		} else {
			intervalMode = "min"
		}

		// Calculate interval value from query or data source settings or use default value
		if err != nil {
			return nil, err
		}

		calculatedInterval, err := s.intervalCalculator.Calculate(queries[0].TimeRange, foundInterval, intervalv2.IntervalMode(intervalMode))
		if err != nil {
			return nil, err
		}
		safeInterval := s.intervalCalculator.CalculateSafeInterval(queries[0].TimeRange, int64(safeRes))

		if calculatedInterval.Value > safeInterval.Value {
			adjustedInterval = calculatedInterval.Value
		} else {
			adjustedInterval = safeInterval.Value
		}

		intervalFactor := jsonModel.Get("intervalFactor").MustInt64(1)
		step := time.Duration(int64(adjustedInterval) * intervalFactor)

		qs = append(qs, &PrometheusQuery{
			Expr:         expr,
			Step:         step,
			LegendFormat: format,
			Start:        start,
			End:          end,
			RefId:        queryModel.RefID,
		})
	}

	return qs, nil
}

func parseResponse(value model.Value, query *PrometheusQuery) (data.Frames, error) {
	frames := data.Frames{}

	matrix, ok := value.(model.Matrix)
	if !ok {
		return frames, fmt.Errorf("unsupported result format: %q", value.Type().String())
	}

	for _, v := range matrix {
		name := formatLegend(v.Metric, query)
		tags := make(map[string]string, len(v.Metric))
		timeVector := make([]time.Time, 0, len(v.Values))
		values := make([]float64, 0, len(v.Values))

		for k, v := range v.Metric {
			tags[string(k)] = string(v)
		}

		for _, k := range v.Values {
			timeVector = append(timeVector, time.Unix(k.Timestamp.Unix(), 0).UTC())
			values = append(values, float64(k.Value))
		}
		frames = append(frames, data.NewFrame(name,
			data.NewField("time", nil, timeVector),
			data.NewField("value", tags, values).SetConfig(&data.FieldConfig{DisplayNameFromDS: name})))
	}

	return frames, nil
}

>>>>>>> 3f0f4482
// IsAPIError returns whether err is or wraps a Prometheus error.
func IsAPIError(err error) bool {
	// Check if the right error type is in err's chain.
	var e *apiv1.Error
	return errors.As(err, &e)
}

func ConvertAPIError(err error) error {
	var e *apiv1.Error
	if errors.As(err, &e) {
		return fmt.Errorf("%s: %s", e.Msg, e.Detail)
	}
	return err
}<|MERGE_RESOLUTION|>--- conflicted
+++ resolved
@@ -212,121 +212,6 @@
 	return &instance, nil
 }
 
-<<<<<<< HEAD
-=======
-func formatLegend(metric model.Metric, query *PrometheusQuery) string {
-	if query.LegendFormat == "" {
-		return metric.String()
-	}
-
-	result := legendFormat.ReplaceAllFunc([]byte(query.LegendFormat), func(in []byte) []byte {
-		labelName := strings.Replace(string(in), "{{", "", 1)
-		labelName = strings.Replace(labelName, "}}", "", 1)
-		labelName = strings.TrimSpace(labelName)
-		if val, exists := metric[model.LabelName(labelName)]; exists {
-			return []byte(val)
-		}
-		return []byte{}
-	})
-
-	return string(result)
-}
-
-func (s *Service) parseQuery(queries []backend.DataQuery, dsInfo *DatasourceInfo) (
-	[]*PrometheusQuery, error) {
-	var intervalMode string
-	var adjustedInterval time.Duration
-
-	qs := []*PrometheusQuery{}
-	for _, queryModel := range queries {
-		jsonModel, err := simplejson.NewJson(queryModel.JSON)
-		if err != nil {
-			return nil, err
-		}
-		expr, err := jsonModel.Get("expr").String()
-		if err != nil {
-			return nil, err
-		}
-
-		format := jsonModel.Get("legendFormat").MustString("")
-
-		start := queryModel.TimeRange.From
-		end := queryModel.TimeRange.To
-		queryInterval := jsonModel.Get("interval").MustString("")
-
-		foundInterval, err := intervalv2.GetIntervalFrom(dsInfo.TimeInterval, queryInterval, 0, 15*time.Second)
-		hasQueryInterval := queryInterval != ""
-		// Only use stepMode if we have interval in query, otherwise use "min"
-		if hasQueryInterval {
-			intervalMode = jsonModel.Get("stepMode").MustString("min")
-		} else {
-			intervalMode = "min"
-		}
-
-		// Calculate interval value from query or data source settings or use default value
-		if err != nil {
-			return nil, err
-		}
-
-		calculatedInterval, err := s.intervalCalculator.Calculate(queries[0].TimeRange, foundInterval, intervalv2.IntervalMode(intervalMode))
-		if err != nil {
-			return nil, err
-		}
-		safeInterval := s.intervalCalculator.CalculateSafeInterval(queries[0].TimeRange, int64(safeRes))
-
-		if calculatedInterval.Value > safeInterval.Value {
-			adjustedInterval = calculatedInterval.Value
-		} else {
-			adjustedInterval = safeInterval.Value
-		}
-
-		intervalFactor := jsonModel.Get("intervalFactor").MustInt64(1)
-		step := time.Duration(int64(adjustedInterval) * intervalFactor)
-
-		qs = append(qs, &PrometheusQuery{
-			Expr:         expr,
-			Step:         step,
-			LegendFormat: format,
-			Start:        start,
-			End:          end,
-			RefId:        queryModel.RefID,
-		})
-	}
-
-	return qs, nil
-}
-
-func parseResponse(value model.Value, query *PrometheusQuery) (data.Frames, error) {
-	frames := data.Frames{}
-
-	matrix, ok := value.(model.Matrix)
-	if !ok {
-		return frames, fmt.Errorf("unsupported result format: %q", value.Type().String())
-	}
-
-	for _, v := range matrix {
-		name := formatLegend(v.Metric, query)
-		tags := make(map[string]string, len(v.Metric))
-		timeVector := make([]time.Time, 0, len(v.Values))
-		values := make([]float64, 0, len(v.Values))
-
-		for k, v := range v.Metric {
-			tags[string(k)] = string(v)
-		}
-
-		for _, k := range v.Values {
-			timeVector = append(timeVector, time.Unix(k.Timestamp.Unix(), 0).UTC())
-			values = append(values, float64(k.Value))
-		}
-		frames = append(frames, data.NewFrame(name,
-			data.NewField("time", nil, timeVector),
-			data.NewField("value", tags, values).SetConfig(&data.FieldConfig{DisplayNameFromDS: name})))
-	}
-
-	return frames, nil
-}
-
->>>>>>> 3f0f4482
 // IsAPIError returns whether err is or wraps a Prometheus error.
 func IsAPIError(err error) bool {
 	// Check if the right error type is in err's chain.
