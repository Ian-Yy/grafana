package testdatasource

import (
	"os"
	"path/filepath"
	"testing"

	"github.com/grafana/grafana-plugin-sdk-go/backend"
	"github.com/grafana/grafana-plugin-sdk-go/data"
	"github.com/grafana/grafana-plugin-sdk-go/experimental"
	"github.com/grafana/grafana/pkg/setting"
	"github.com/stretchr/testify/require"
)

func TestCSVFileScenario(t *testing.T) {
	cfg := setting.NewCfg()
	cfg.DataPath = t.TempDir()
	cfg.StaticRootPath = "../../../public"

	s := &Service{
		cfg: cfg,
	}

	t.Run("loadCsvFile", func(t *testing.T) {
		files := []string{"simple", "mixed"}
		for _, name := range files {
			t.Run("Should load CSV Text: "+name, func(t *testing.T) {
				filePath := filepath.Join("testdata", name+".csv")
				// Can ignore gosec G304 here, because this is a constant defined above
				// nolint:gosec
				fileReader, err := os.Open(filePath)
				require.NoError(t, err)

				defer func() {
					_ = fileReader.Close()
				}()

<<<<<<< HEAD
				frame, err := s.loadCsvContent(fileReader, name)
=======
				frame, err := LoadCsvContent(fileReader, name)
>>>>>>> 15b8b738
				require.NoError(t, err)
				require.NotNil(t, frame)

				dr := &backend.DataResponse{
					Frames: data.Frames{frame},
				}
				err = experimental.CheckGoldenDataResponse(
					filepath.Join("testdata", name+".golden.txt"), dr, true,
				)
				require.NoError(t, err)
			})
		}

		t.Run("Should not allow non file name chars", func(t *testing.T) {
			_, err := s.loadCsvFile("../population_by_state.csv")
			require.Error(t, err)
		})
	})
}

func TestReadCSV(t *testing.T) {
	fBool, err := csvLineToField("T, F,F,T  ,")
	require.NoError(t, err)

	fBool2, err := csvLineToField("true,false,T,F,F")
	require.NoError(t, err)

	fNum, err := csvLineToField("1,null,,4,5")
	require.NoError(t, err)

	fStr, err := csvLineToField("a,b,,,c")
	require.NoError(t, err)

	frame := data.NewFrame("", fBool, fBool2, fNum, fStr)
	out, err := data.FrameToJSON(frame, data.IncludeAll)
	require.NoError(t, err)

	require.JSONEq(t, `{"schema":{
		"fields":[
			{"type":"boolean","typeInfo":{"frame":"bool","nullable":true}},
			{"type":"boolean","typeInfo":{"frame":"bool","nullable":true}},
			{"type":"number","typeInfo":{"frame":"int64","nullable":true}},
			{"type":"string","typeInfo":{"frame":"string","nullable":true}}
		]},"data":{
			"values":[
				[true,false,false,true,null],
				[true,false,true,false,false],
				[1,null,null,4,5],
				["a","b",null,null,"c"]
		]}}`, string(out))
}<|MERGE_RESOLUTION|>--- conflicted
+++ resolved
@@ -35,11 +35,7 @@
 					_ = fileReader.Close()
 				}()
 
-<<<<<<< HEAD
-				frame, err := s.loadCsvContent(fileReader, name)
-=======
 				frame, err := LoadCsvContent(fileReader, name)
->>>>>>> 15b8b738
 				require.NoError(t, err)
 				require.NotNil(t, frame)
 
