package manager

import (
	"io/ioutil"
	"testing"

	"github.com/grafana/grafana/pkg/components/simplejson"
	"github.com/grafana/grafana/pkg/models"
	"github.com/grafana/grafana/pkg/plugins"
	"github.com/grafana/grafana/pkg/services/dashboards"
	"github.com/grafana/grafana/pkg/services/sqlstore"
	"github.com/grafana/grafana/pkg/setting"
	"github.com/stretchr/testify/require"
)

func TestDashboardImport(t *testing.T) {
	pluginScenario(t, "When importing a plugin dashboard", func(t *testing.T, pm *PluginManager) {
		origNewDashboardService := dashboards.NewService
		t.Cleanup(func() {
			dashboards.NewService = origNewDashboardService
		})
		mock := &dashboards.FakeDashboardService{}
		dashboards.MockDashboardService(mock)

		info, dash, err := pm.ImportDashboard("test-app", "dashboards/connections.json", 1, 0, nil, false,
			[]plugins.ImportDashboardInput{
				{Name: "*", Type: "datasource", Value: "graphite"},
			}, &models.SignedInUser{UserId: 1, OrgRole: models.ROLE_ADMIN})
		require.NoError(t, err)
		require.NotNil(t, info)
		require.NotNil(t, dash)

		resultStr, err := mock.SavedDashboards[0].Dashboard.Data.EncodePretty()
		require.NoError(t, err)
		expectedBytes, err := ioutil.ReadFile("testdata/test-app/dashboards/connections_result.json")
		require.NoError(t, err)
		expectedJson, err := simplejson.NewJson(expectedBytes)
		require.NoError(t, err)
		expectedStr, err := expectedJson.EncodePretty()
		require.NoError(t, err)

		require.Equal(t, expectedStr, resultStr)

		panel := mock.SavedDashboards[0].Dashboard.Data.Get("rows").GetIndex(0).Get("panels").GetIndex(0)
		require.Equal(t, "graphite", panel.Get("datasource").MustString())
	})

	t.Run("When evaling dashboard template", func(t *testing.T) {
		template, err := simplejson.NewJson([]byte(`{
		"__inputs": [
			{
						"name": "DS_NAME",
			"type": "datasource"
			}
		],
		"test": {
			"prop": "${DS_NAME}_${DS_NAME}"
		}
		}`))
		require.NoError(t, err)

		evaluator := &DashTemplateEvaluator{
			template: template,
			inputs: []plugins.ImportDashboardInput{
				{Name: "*", Type: "datasource", Value: "my-server"},
			},
		}

		res, err := evaluator.Eval()
		require.NoError(t, err)

		require.Equal(t, "my-server_my-server", res.GetPath("test", "prop").MustString())

		inputs := res.Get("__inputs")
		require.Nil(t, inputs.Interface())
	})
}

func pluginScenario(t *testing.T, desc string, fn func(*testing.T, *PluginManager)) {
	t.Helper()

	t.Run("Given a plugin", func(t *testing.T) {
		cfg := &setting.Cfg{
			FeatureToggles: map[string]bool{},
			PluginSettings: setting.PluginSettings{
				"test-app": map[string]string{
					"path": "testdata/test-app",
				},
			},
<<<<<<< HEAD
		})
		pm.PluginManagerV2 = &fakePluginManagerV2{}

		err := pm.Init()
=======
		}
		pm := newManager(cfg, &sqlstore.SQLStore{}, &fakeBackendPluginManager{})
		err := pm.init()
>>>>>>> 9267014a
		require.NoError(t, err)

		t.Run(desc, func(t *testing.T) {
			fn(t, pm)
		})
	})
}<|MERGE_RESOLUTION|>--- conflicted
+++ resolved
@@ -87,16 +87,9 @@
 					"path": "testdata/test-app",
 				},
 			},
-<<<<<<< HEAD
-		})
-		pm.PluginManagerV2 = &fakePluginManagerV2{}
-
-		err := pm.Init()
-=======
 		}
-		pm := newManager(cfg, &sqlstore.SQLStore{}, &fakeBackendPluginManager{})
+		pm := newManager(cfg, &sqlstore.SQLStore{}, &fakeBackendPluginManager{}, &fakePluginManagerV2{})
 		err := pm.init()
->>>>>>> 9267014a
 		require.NoError(t, err)
 
 		t.Run(desc, func(t *testing.T) {
