--- conflicted
+++ resolved
@@ -85,6 +85,17 @@
 		}
 	}
 
+	//if descriptor.startFns.OnStart != nil {
+	//	client := &Client{
+	//		DataPlugin:     c.DataClient,
+	//		RendererPlugin: c.RendererPlugin,
+	//		StreamClient:   c.StreamClient,
+	//	}
+	//	if err := descriptor.startFns.OnStart(descriptor.pluginID, client, logger); err != nil {
+	//		return nil, err
+	//	}
+	//}
+
 	return &c, nil
 }
 
@@ -201,11 +212,7 @@
 	return backend.FromProto().PublishStreamResponse(protoResp), nil
 }
 
-<<<<<<< HEAD
-func (c *ClientV2) RunStream(ctx context.Context, req *backend.RunStreamRequest, sender backend.StreamPacketSender) error {
-=======
-func (c *clientV2) RunStream(ctx context.Context, req *backend.RunStreamRequest, sender *backend.StreamSender) error {
->>>>>>> ec3f8ce0
+func (c *ClientV2) RunStream(ctx context.Context, req *backend.RunStreamRequest, sender *backend.StreamSender) error {
 	if c.StreamClient == nil {
 		return backendplugin.ErrMethodNotImplemented
 	}
