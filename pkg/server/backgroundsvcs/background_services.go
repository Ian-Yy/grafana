package backgroundsvcs

import (
	"github.com/grafana/grafana/pkg/api"
	"github.com/grafana/grafana/pkg/infra/metrics"
	"github.com/grafana/grafana/pkg/infra/remotecache"
	"github.com/grafana/grafana/pkg/infra/tracing"
	uss "github.com/grafana/grafana/pkg/infra/usagestats/service"
	"github.com/grafana/grafana/pkg/models"
	"github.com/grafana/grafana/pkg/plugins/manager"
	"github.com/grafana/grafana/pkg/plugins/plugindashboards"
	"github.com/grafana/grafana/pkg/registry"
	"github.com/grafana/grafana/pkg/services/alerting"
	"github.com/grafana/grafana/pkg/services/cleanup"
	"github.com/grafana/grafana/pkg/services/dashboardsnapshots"
	"github.com/grafana/grafana/pkg/services/live"
	"github.com/grafana/grafana/pkg/services/live/pushhttp"
	"github.com/grafana/grafana/pkg/services/ngalert"
	"github.com/grafana/grafana/pkg/services/notifications"
	"github.com/grafana/grafana/pkg/services/pluginsettings"
	"github.com/grafana/grafana/pkg/services/provisioning"
	"github.com/grafana/grafana/pkg/services/rendering"
	"github.com/grafana/grafana/pkg/services/secrets"
	"github.com/grafana/grafana/pkg/services/updatechecker"
	"github.com/grafana/grafana/pkg/tsdb/azuremonitor"
	"github.com/grafana/grafana/pkg/tsdb/cloudmonitoring"
	"github.com/grafana/grafana/pkg/tsdb/cloudwatch"
	"github.com/grafana/grafana/pkg/tsdb/elasticsearch"
	"github.com/grafana/grafana/pkg/tsdb/grafanads"
	"github.com/grafana/grafana/pkg/tsdb/graphite"
	"github.com/grafana/grafana/pkg/tsdb/influxdb"
	"github.com/grafana/grafana/pkg/tsdb/loki"
	"github.com/grafana/grafana/pkg/tsdb/mssql"
	"github.com/grafana/grafana/pkg/tsdb/mysql"
	"github.com/grafana/grafana/pkg/tsdb/opentsdb"
	"github.com/grafana/grafana/pkg/tsdb/postgres"
	"github.com/grafana/grafana/pkg/tsdb/prometheus"
	"github.com/grafana/grafana/pkg/tsdb/tempo"
	"github.com/grafana/grafana/pkg/tsdb/testdatasource"
)

func ProvideBackgroundServiceRegistry(
	httpServer *api.HTTPServer, ng *ngalert.AlertNG, cleanup *cleanup.CleanUpService,
	live *live.GrafanaLive, pushGateway *pushhttp.Gateway, notifications *notifications.NotificationService,
	rendering *rendering.RenderingService, tokenService models.UserTokenBackgroundService,
	provisioning *provisioning.ProvisioningServiceImpl, alerting *alerting.AlertEngine, pm *manager.PluginManager,
	metrics *metrics.InternalMetricsService, usageStats *uss.UsageStats, updateChecker *updatechecker.Service,
	tracing *tracing.TracingService, remoteCache *remotecache.RemoteCache,
	// Need to make sure these are initialized, is there a better place to put them?
	_ *azuremonitor.Service, _ *cloudwatch.CloudWatchService, _ *elasticsearch.Service, _ *graphite.Service,
	_ *influxdb.Service, _ *loki.Service, _ *opentsdb.Service, _ *prometheus.Service, _ *tempo.Service,
<<<<<<< HEAD
	_ *testdatasource.Service, _ *plugindashboards.Service, _ *dashboardsnapshots.Service, _ secrets.SecretsService,
	_ *postgres.Service, _ *mysql.Service, _ *mssql.Service, _ *grafanads.Service,
=======
	_ *testdatasource.TestDataPlugin, _ *plugindashboards.Service, _ *dashboardsnapshots.Service, _ secrets.SecretsService,
	_ *postgres.Service, _ *mysql.Service, _ *mssql.Service, _ *grafanads.Service, _ *cloudmonitoring.Service,
>>>>>>> d9c02208
	_ *pluginsettings.Service, _ *alerting.AlertNotificationService,
) *BackgroundServiceRegistry {
	return NewBackgroundServiceRegistry(
		httpServer,
		ng,
		cleanup,
		live,
		pushGateway,
		notifications,
		rendering,
		tokenService,
		provisioning,
		alerting,
		pm,
		updateChecker,
		metrics,
		usageStats,
		tracing,
		remoteCache)
}

// BackgroundServiceRegistry provides background services.
type BackgroundServiceRegistry struct {
	Services []registry.BackgroundService
}

func NewBackgroundServiceRegistry(services ...registry.BackgroundService) *BackgroundServiceRegistry {
	return &BackgroundServiceRegistry{services}
}

func (r *BackgroundServiceRegistry) GetServices() []registry.BackgroundService {
	return r.Services
}<|MERGE_RESOLUTION|>--- conflicted
+++ resolved
@@ -49,13 +49,8 @@
 	// Need to make sure these are initialized, is there a better place to put them?
 	_ *azuremonitor.Service, _ *cloudwatch.CloudWatchService, _ *elasticsearch.Service, _ *graphite.Service,
 	_ *influxdb.Service, _ *loki.Service, _ *opentsdb.Service, _ *prometheus.Service, _ *tempo.Service,
-<<<<<<< HEAD
 	_ *testdatasource.Service, _ *plugindashboards.Service, _ *dashboardsnapshots.Service, _ secrets.SecretsService,
-	_ *postgres.Service, _ *mysql.Service, _ *mssql.Service, _ *grafanads.Service,
-=======
-	_ *testdatasource.TestDataPlugin, _ *plugindashboards.Service, _ *dashboardsnapshots.Service, _ secrets.SecretsService,
 	_ *postgres.Service, _ *mysql.Service, _ *mssql.Service, _ *grafanads.Service, _ *cloudmonitoring.Service,
->>>>>>> d9c02208
 	_ *pluginsettings.Service, _ *alerting.AlertNotificationService,
 ) *BackgroundServiceRegistry {
 	return NewBackgroundServiceRegistry(
