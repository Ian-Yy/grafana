import { ScopedVars, DataSourceApi, DataSourceInstanceSettings, DatasourceRef } from '@grafana/data';

/**
 * This is the entry point for communicating with a datasource that is added as
 * a plugin (both external and internal). Via this service you will get access
 * to the {@link @grafana/data#DataSourceApi | DataSourceApi} that have a rich API for
 * communicating with the datasource.
 *
 * @public
 */
export interface DataSourceSrv {
  /**
   * Returns the requested dataSource. If it cannot be found it rejects the promise.
   * @param nameOrUid - name or Uid of the datasource plugin you want to use.
   * @param scopedVars - variables used to interpolate a templated passed as name.
   */
<<<<<<< HEAD
  get(name?: string | null | DatasourceRef, scopedVars?: ScopedVars): Promise<DataSourceApi>;
=======
  get(nameOrUid?: string | null, scopedVars?: ScopedVars): Promise<DataSourceApi>;
>>>>>>> 342ac064

  /**
   * Get a list of data sources
   */
  getList(filters?: GetDataSourceListFilters): DataSourceInstanceSettings[];

  /**
   * Get settings and plugin metadata by name or uid
   */
  getInstanceSettings(nameOrUid: string | null | undefined | DatasourceRef): DataSourceInstanceSettings | undefined;
}

/** @public */
export interface GetDataSourceListFilters {
  /** Include mixed data source by setting this to true */
  mixed?: boolean;

  /** Only return data sources that support metrics response */
  metrics?: boolean;

  /** Only return data sources that support tracing response */
  tracing?: boolean;

  /** Only return data sources that support annotations */
  annotations?: boolean;

  /** Only filter data sources that support alerting */
  alerting?: boolean;

  /**
   * By default only data sources that can be queried will be returned. Meaning they have tracing,
   * metrics, logs or annotations flag set in plugin.json file
   * */
  all?: boolean;

  /** Set to true to return dashboard data source */
  dashboard?: boolean;

  /** Set to true to return data source variables */
  variables?: boolean;

  /** filter list by plugin  */
  pluginId?: string;

  /** apply a function to filter */
  filter?: (dataSource: DataSourceInstanceSettings) => boolean;

  /** Only returns datasources matching the specified types (ie. Loki, Prometheus) */
  type?: string | string[];
}

let singletonInstance: DataSourceSrv;

/**
 * Used during startup by Grafana to set the DataSourceSrv so it is available
 * via the {@link getDataSourceSrv} to the rest of the application.
 *
 * @internal
 */
export function setDataSourceSrv(instance: DataSourceSrv) {
  singletonInstance = instance;
}

/**
 * Used to retrieve the {@link DataSourceSrv} that is the entry point for communicating with
 * a datasource that is added as a plugin (both external and internal).
 *
 * @public
 */
export function getDataSourceSrv(): DataSourceSrv {
  return singletonInstance;
}<|MERGE_RESOLUTION|>--- conflicted
+++ resolved
@@ -14,11 +14,7 @@
    * @param nameOrUid - name or Uid of the datasource plugin you want to use.
    * @param scopedVars - variables used to interpolate a templated passed as name.
    */
-<<<<<<< HEAD
-  get(name?: string | null | DatasourceRef, scopedVars?: ScopedVars): Promise<DataSourceApi>;
-=======
-  get(nameOrUid?: string | null, scopedVars?: ScopedVars): Promise<DataSourceApi>;
->>>>>>> 342ac064
+  get(ref?: string | null | DatasourceRef, scopedVars?: ScopedVars): Promise<DataSourceApi>;
 
   /**
    * Get a list of data sources
