{
  "author": "Grafana Labs",
  "license": "Apache-2.0",
  "name": "@grafana/toolkit",
  "version": "8.3.0-pre",
  "description": "Grafana Toolkit",
  "keywords": [
    "grafana",
    "cli",
    "plugins",
    "typescript"
  ],
  "repository": {
    "type": "git",
    "url": "http://github.com/grafana/grafana.git",
    "directory": "packages/grafana-toolkit"
  },
  "bin": {
    "grafana-toolkit": "./bin/grafana-toolkit.js"
  },
  "scripts": {
    "build": "grafana-toolkit toolkit:build",
    "clean": "rimraf ./dist ./compiled",
    "precommit": "npm run lint & npm run typecheck",
    "typecheck": "tsc --noEmit"
  },
  "main": "src/index.ts",
  "dependencies": {
    "@babel/core": "7.13.14",
    "@babel/preset-env": "7.13.12",
    "@grafana/data": "8.3.0-pre",
    "@grafana/eslint-config": "2.5.0",
    "@grafana/tsconfig": "^1.0.0-rc1",
    "@grafana/ui": "8.3.0-pre",
    "@jest/core": "26.6.3",
    "@rushstack/eslint-patch": "1.0.6",
    "@types/command-exists": "^1.2.0",
    "@types/eslint": "7.28.0",
    "@types/expect-puppeteer": "3.3.1",
    "@types/fs-extra": "^9.0.13",
    "@types/inquirer": "^6.0.3",
    "@types/jest": "26.0.15",
<<<<<<< HEAD
    "@types/lodash": "4.14.149",
    "@types/node": "^12.0.4",
=======
    "@types/node": "^14.0.0",
>>>>>>> 74fb491b
    "@types/prettier": "^2.4.0",
    "@types/react-dev-utils": "^9.0.4",
    "@types/rimraf": "^3.0.0",
    "@types/semver": "^7.0.0",
    "@types/tmp": "^0.1.0",
    "@types/webpack": "4.41.7",
    "@typescript-eslint/eslint-plugin": "4.28.0",
    "@typescript-eslint/parser": "4.28.0",
    "axios": "0.21.2",
    "babel-jest": "26.6.3",
    "babel-loader": "8.2.2",
    "babel-plugin-angularjs-annotate": "0.10.0",
    "chalk": "^2.4.2",
    "command-exists": "^1.2.8",
    "commander": "^5.0.0",
    "concurrently": "4.1.0",
    "copy-webpack-plugin": "5.1.2",
    "css-loader": "3.4.2",
    "eslint": "7.21.0",
    "execa": "^5.1.1",
    "file-loader": "5.0.2",
    "fork-ts-checker-webpack-plugin": "1.0.0",
    "fs-extra": "^10.0.0",
    "globby": "^10.0.1",
    "html-loader": "0.5.5",
    "html-webpack-plugin": "^3.2.0",
    "inquirer": "^6.3.1",
    "jest": "26.6.3",
    "jest-canvas-mock": "2.3.0",
    "jest-coverage-badges": "^1.1.2",
    "jest-environment-jsdom-fifteen": "^1.0.2",
    "jest-junit": "^13.0.0",
    "less": "^3.11.1",
    "less-loader": "^5.0.0",
    "lodash": "4.17.21",
    "md5-file": "^4.0.0",
    "mini-css-extract-plugin": "^0.7.0",
    "optimize-css-assets-webpack-plugin": "^5.0.3",
    "ora": "^4.0.3",
    "pixelmatch": "^5.1.0",
    "pngjs": "^6.0.0",
    "postcss-flexbugs-fixes": "4.2.0",
    "postcss-loader": "3.0.0",
    "postcss-preset-env": "6.7.0",
    "prettier": "^2.2.1",
    "react-dev-utils": "^11.0.4",
    "replace-in-file": "^4.1.0",
    "replace-in-file-webpack-plugin": "^1.0.6",
    "rimraf": "^3.0.0",
    "sass": "1.27.0",
    "sass-loader": "8.0.2",
    "semver": "^7.1.3",
    "simple-git": "^2.46.0",
    "style-loader": "1.1.3",
    "terser-webpack-plugin": "2.3.7",
    "ts-jest": "26.4.4",
    "ts-loader": "6.2.1",
    "ts-node": "9.0.0",
    "tslib": "2.3.1",
    "typescript": "4.4.3",
    "url-loader": "^2.0.1",
    "webpack": "4.41.5"
  }
}<|MERGE_RESOLUTION|>--- conflicted
+++ resolved
@@ -40,12 +40,8 @@
     "@types/fs-extra": "^9.0.13",
     "@types/inquirer": "^6.0.3",
     "@types/jest": "26.0.15",
-<<<<<<< HEAD
     "@types/lodash": "4.14.149",
-    "@types/node": "^12.0.4",
-=======
     "@types/node": "^14.0.0",
->>>>>>> 74fb491b
     "@types/prettier": "^2.4.0",
     "@types/react-dev-utils": "^9.0.4",
     "@types/rimraf": "^3.0.0",
