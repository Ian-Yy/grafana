import { FieldConfigSource } from './fieldOverrides';
import { DataQuery, DatasourceRef } from './query';

<<<<<<< HEAD
/** The scuemata version for the panel plugin */
export type ModelVersion = [number, number];

=======
>>>>>>> 36c798eb
export enum DashboardCursorSync {
  Off,
  Crosshair,
  Tooltip,
}

<<<<<<< HEAD
export interface PanelModel<TOptions = any> {
  /** ID of the panel within the current dashboard */
  id: number;

=======
/**
 * @public
 */
export interface PanelModel<TOptions = any, TCustomFieldConfig extends object = any> {
  /** ID of the panel within the current dashboard */
  id: number;

  /** Panel title */
  title?: string;

  /** Description */
  description?: string;

>>>>>>> 36c798eb
  /** Panel options */
  options: TOptions;

  /** Field options configuration */
<<<<<<< HEAD
  fieldConfig: FieldConfigSource;
=======
  fieldConfig: FieldConfigSource<TCustomFieldConfig>;
>>>>>>> 36c798eb

  /** Version of the panel plugin */
  pluginVersion?: string;

<<<<<<< HEAD
  /** The model version for the plugin */
  pluginModel?: ModelVersion;

=======
>>>>>>> 36c798eb
  /** The datasource used in all targets */
  datasource?: DatasourceRef | null;

  /** The queries in a panel */
  targets?: DataQuery[];

  /** alerting v1 object */
  alert?: any;
<<<<<<< HEAD

  // // runtime?
  // scopedVars?: ScopedVars;
=======
>>>>>>> 36c798eb
}<|MERGE_RESOLUTION|>--- conflicted
+++ resolved
@@ -1,24 +1,12 @@
 import { FieldConfigSource } from './fieldOverrides';
 import { DataQuery, DatasourceRef } from './query';
 
-<<<<<<< HEAD
-/** The scuemata version for the panel plugin */
-export type ModelVersion = [number, number];
-
-=======
->>>>>>> 36c798eb
 export enum DashboardCursorSync {
   Off,
   Crosshair,
   Tooltip,
 }
 
-<<<<<<< HEAD
-export interface PanelModel<TOptions = any> {
-  /** ID of the panel within the current dashboard */
-  id: number;
-
-=======
 /**
  * @public
  */
@@ -32,26 +20,15 @@
   /** Description */
   description?: string;
 
->>>>>>> 36c798eb
   /** Panel options */
   options: TOptions;
 
   /** Field options configuration */
-<<<<<<< HEAD
-  fieldConfig: FieldConfigSource;
-=======
   fieldConfig: FieldConfigSource<TCustomFieldConfig>;
->>>>>>> 36c798eb
 
   /** Version of the panel plugin */
   pluginVersion?: string;
 
-<<<<<<< HEAD
-  /** The model version for the plugin */
-  pluginModel?: ModelVersion;
-
-=======
->>>>>>> 36c798eb
   /** The datasource used in all targets */
   datasource?: DatasourceRef | null;
 
@@ -60,10 +37,4 @@
 
   /** alerting v1 object */
   alert?: any;
-<<<<<<< HEAD
-
-  // // runtime?
-  // scopedVars?: ScopedVars;
-=======
->>>>>>> 36c798eb
 }