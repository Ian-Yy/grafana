.toggle-button-group {
  display: flex;

<<<<<<< HEAD
  .gf-form-label {
    background-color: $input-label-bg;
    &:first-child {
      border-radius: $border-radius 0 0 $border-radius;
      margin: 0;
    }
    &.small {
      padding: ($input-padding-y / 2) ($input-padding-x / 2);
      font-size: $font-size-xs;
    }
  }

  &.stacked {
    flex-direction: column;
  }

=======
>>>>>>> 5d4034be
  .btn {
    @include buttonBackground($btn-inverse-bg, $btn-inverse-bg-hl, $btn-inverse-text-color, $btn-inverse-text-shadow);

    padding: 7px 10px;
    font-weight: $font-weight-semi-bold;
    font-size: $font-size-sm;
    border-radius: 0;
    border-right: $button-toggle-group-btn-seperator-border;

    &.active {
      background: $button-toggle-group-btn-active-bg;
      box-shadow: $button-toggle-group-btn-active-shadow;
      border-right: 0;
      color: $white;

      &:hover {
        cursor: default;
      }
    }

    &:first-child {
      border-radius: $border-radius 0 0 $border-radius;
      margin: 0;
    }

    &:last-child {
      border-radius: 0 $border-radius $border-radius 0;
      margin-left: 0;
    }

    &.stacked {
      border-radius: $border-radius;
    }
  }
}<|MERGE_RESOLUTION|>--- conflicted
+++ resolved
@@ -1,25 +1,6 @@
 .toggle-button-group {
   display: flex;
 
-<<<<<<< HEAD
-  .gf-form-label {
-    background-color: $input-label-bg;
-    &:first-child {
-      border-radius: $border-radius 0 0 $border-radius;
-      margin: 0;
-    }
-    &.small {
-      padding: ($input-padding-y / 2) ($input-padding-x / 2);
-      font-size: $font-size-xs;
-    }
-  }
-
-  &.stacked {
-    flex-direction: column;
-  }
-
-=======
->>>>>>> 5d4034be
   .btn {
     @include buttonBackground($btn-inverse-bg, $btn-inverse-bg-hl, $btn-inverse-text-color, $btn-inverse-text-shadow);
 
@@ -49,9 +30,5 @@
       border-radius: 0 $border-radius $border-radius 0;
       margin-left: 0;
     }
-
-    &.stacked {
-      border-radius: $border-radius;
-    }
   }
 }