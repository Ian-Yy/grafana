// Libraries
import React, { PureComponent } from 'react';

// Utils
import { isValidTimeSpan } from 'app/core/utils/rangeutil';

// Components
import { Switch } from 'app/core/components/Switch/Switch';
import DataSourceOption from './DataSourceOption';
import { EventsWithValidation, FormLabel, Input, InputStatus, ValidationEvents } from '@grafana/ui';

// Types
import { PanelModel } from '../panel_model';
<<<<<<< HEAD
import { DataSourceSelectItem } from 'app/types';
=======
import { DataSourceSelectItem } from '@grafana/ui/src/types';
import { ValidationEvents } from 'app/types';
>>>>>>> 75e3d900

const timeRangeValidationEvents: ValidationEvents = {
  [EventsWithValidation.onBlur]: [
    {
      rule: value => {
        if (!value) {
          return true;
        }
        return isValidTimeSpan(value);
      },
      errorMessage: 'Not a valid timespan',
    },
  ],
};

const emptyToNull = (value: string) => {
  return value === '' ? null : value;
};

interface Props {
  panel: PanelModel;
  datasource: DataSourceSelectItem;
}

interface State {
  relativeTime: string;
  timeShift: string;
}

export class QueryOptions extends PureComponent<Props, State> {
  constructor(props) {
    super(props);

    this.state = {
      relativeTime: props.panel.timeFrom || '',
      timeShift: props.panel.timeShift || '',
    };
  }

  onRelativeTimeChange = event => {
    this.setState({
      relativeTime: event.target.value,
    });
  };

  onTimeShiftChange = event => {
    this.setState({
      timeShift: event.target.value,
    });
  };

  onOverrideTime = (evt, status: InputStatus) => {
    const { value } = evt.target;
    const { panel } = this.props;
    const emptyToNullValue = emptyToNull(value);
    if (status === InputStatus.Valid && panel.timeFrom !== emptyToNullValue) {
      panel.timeFrom = emptyToNullValue;
      panel.refresh();
    }
  };

  onTimeShift = (evt, status: InputStatus) => {
    const { value } = evt.target;
    const { panel } = this.props;
    const emptyToNullValue = emptyToNull(value);
    if (status === InputStatus.Valid && panel.timeShift !== emptyToNullValue) {
      panel.timeShift = emptyToNullValue;
      panel.refresh();
    }
  };

  onToggleTimeOverride = () => {
    const { panel } = this.props;
    panel.hideTimeOverride = !panel.hideTimeOverride;
    panel.refresh();
  };

  renderOptions() {
    const { datasource, panel } = this.props;
    const { queryOptions } = datasource.meta;

    if (!queryOptions) {
      return null;
    }

    const onChangeFn = (panelKey: string) => {
      return (value: string | number) => {
        panel[panelKey] = value;
        panel.refresh();
      };
    };

    const allOptions = {
      cacheTimeout: {
        label: 'Cache timeout',
        placeholder: '60',
        name: 'cacheTimeout',
        value: panel.cacheTimeout,
        tooltipInfo: (
          <>
            If your time series store has a query cache this option can override the default cache timeout. Specify a
            numeric value in seconds.
          </>
        ),
      },
      maxDataPoints: {
        label: 'Max data points',
        placeholder: 'auto',
        name: 'maxDataPoints',
        value: panel.maxDataPoints,
        tooltipInfo: (
          <>
            The maximum data points the query should return. For graphs this is automatically set to one data point per
            pixel.
          </>
        ),
      },
      minInterval: {
        label: 'Min time interval',
        placeholder: '0',
        name: 'minInterval',
        value: panel.interval,
        panelKey: 'interval',
        tooltipInfo: (
          <>
            A lower limit for the auto group by time interval. Recommended to be set to write frequency, for example{' '}
            <code>1m</code> if your data is written every minute. Access auto interval via variable{' '}
            <code>$__interval</code> for time range string and <code>$__interval_ms</code> for numeric variable that can
            be used in math expressions.
          </>
        ),
      },
    };

    return Object.keys(queryOptions).map(key => {
      const options = allOptions[key];
      return <DataSourceOption key={key} {...options} onChange={onChangeFn(allOptions[key].panelKey || key)} />;
    });
  }

  render() {
    const hideTimeOverride = this.props.panel.hideTimeOverride;
    const { relativeTime, timeShift } = this.state;

    return (
      <div className="gf-form-inline">
        {this.renderOptions()}

        <div className="gf-form">
          <FormLabel>Relative time</FormLabel>
          <Input
            type="text"
            className="width-6"
            placeholder="1h"
            onChange={this.onRelativeTimeChange}
            onBlur={this.onOverrideTime}
            validationEvents={timeRangeValidationEvents}
            hideErrorMessage={true}
            value={relativeTime}
          />
        </div>

        <div className="gf-form">
          <span className="gf-form-label">Time shift</span>
          <Input
            type="text"
            className="width-6"
            placeholder="1h"
            onChange={this.onTimeShiftChange}
            onBlur={this.onTimeShift}
            validationEvents={timeRangeValidationEvents}
            hideErrorMessage={true}
            value={timeShift}
          />
        </div>

        <div className="gf-form-inline">
          <Switch label="Hide time info" checked={hideTimeOverride} onChange={this.onToggleTimeOverride} />
        </div>
      </div>
    );
  }
}<|MERGE_RESOLUTION|>--- conflicted
+++ resolved
@@ -7,16 +7,17 @@
 // Components
 import { Switch } from 'app/core/components/Switch/Switch';
 import DataSourceOption from './DataSourceOption';
-import { EventsWithValidation, FormLabel, Input, InputStatus, ValidationEvents } from '@grafana/ui';
+import {
+  DataSourceSelectItem,
+  EventsWithValidation,
+  FormLabel,
+  Input,
+  InputStatus,
+  ValidationEvents,
+} from '@grafana/ui';
 
 // Types
 import { PanelModel } from '../panel_model';
-<<<<<<< HEAD
-import { DataSourceSelectItem } from 'app/types';
-=======
-import { DataSourceSelectItem } from '@grafana/ui/src/types';
-import { ValidationEvents } from 'app/types';
->>>>>>> 75e3d900
 
 const timeRangeValidationEvents: ValidationEvents = {
   [EventsWithValidation.onBlur]: [
