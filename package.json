{
  "author": "Grafana Labs",
  "license": "Apache-2.0",
  "private": true,
  "name": "grafana",
  "version": "6.7.0-pre",
  "repository": {
    "type": "git",
    "url": "http://github.com/grafana/grafana.git"
  },
  "devDependencies": {
    "@babel/core": "7.8.4",
    "@babel/plugin-proposal-nullish-coalescing-operator": "7.8.3",
    "@babel/plugin-proposal-optional-chaining": "7.8.3",
    "@babel/plugin-syntax-dynamic-import": "7.8.3",
    "@babel/preset-env": "7.8.4",
    "@babel/preset-react": "7.8.3",
    "@babel/preset-typescript": "7.8.3",
    "@emotion/core": "10.0.10",
    "@rtsao/plugin-proposal-class-properties": "7.0.1-patch.1",
    "@testing-library/react-hooks": "^3.2.1",
    "@types/angular": "1.6.56",
    "@types/angular-route": "1.7.0",
    "@types/classnames": "2.2.7",
    "@types/clipboard": "2.0.1",
    "@types/d3": "5.7.2",
    "@types/d3-scale-chromatic": "1.3.1",
    "@types/enzyme": "3.9.0",
    "@types/enzyme-adapter-react-16": "1.0.5",
    "@types/expect-puppeteer": "3.3.1",
    "@types/file-saver": "2.0.1",
    "@types/hoist-non-react-statics": "3.3.0",
    "@types/is-hotkey": "0.1.1",
    "@types/jest": "25.1.2",
    "@types/jquery": "1.10.35",
    "@types/lodash": "4.14.123",
    "@types/lru-cache": "^5.1.0",
    "@types/marked": "0.6.5",
    "@types/mousetrap": "1.6.3",
    "@types/node": "13.7.0",
    "@types/papaparse": "4.5.9",
    "@types/pixelmatch": "4.0.0",
    "@types/pngjs": "3.3.2",
    "@types/prismjs": "1.16.0",
    "@types/puppeteer-core": "1.9.0",
    "@types/react": "16.8.16",
    "@types/react-dom": "16.8.4",
    "@types/react-grid-layout": "0.16.7",
    "@types/react-redux": "7.1.2",
    "@types/react-select": "3.0.8",
    "@types/react-test-renderer": "16.9.0",
    "@types/react-transition-group": "2.0.16",
    "@types/react-window": "1.7.0",
    "@types/redux-logger": "3.0.7",
    "@types/redux-mock-store": "1.0.1",
    "@types/reselect": "2.2.0",
    "@types/slate": "0.47.1",
    "@types/slate-plain-serializer": "0.6.1",
    "@types/slate-react": "0.22.5",
    "@types/testing-library__react-hooks": "^3.1.0",
    "@types/tinycolor2": "1.4.2",
    "@typescript-eslint/eslint-plugin": "2.19.0",
    "@typescript-eslint/parser": "2.19.0",
    "angular-mocks": "1.6.6",
    "autoprefixer": "9.5.0",
    "axios": "0.19.0",
    "babel-core": "7.0.0-bridge.0",
    "babel-jest": "25.1.0",
    "babel-loader": "8.0.6",
    "babel-plugin-angularjs-annotate": "0.10.0",
    "clean-webpack-plugin": "2.0.0",
    "css-loader": "2.1.1",
    "enzyme": "3.9.0",
    "enzyme-adapter-react-16": "1.11.2",
    "enzyme-to-json": "3.3.5",
    "es6-promise": "3.3.1",
    "es6-shim": "0.35.5",
    "eslint": "6.8.0",
    "eslint-config-prettier": "6.10.0",
    "eslint-loader": "^3.0.3",
    "eslint-plugin-jsdoc": "21.0.0",
    "eslint-plugin-prettier": "3.1.2",
    "eslint-plugin-react": "7.18.3",
    "expect-puppeteer": "4.1.1",
    "expect.js": "0.2.0",
    "expose-loader": "0.7.5",
    "file-loader": "3.0.1",
    "fork-ts-checker-webpack-plugin": "1.0.0",
    "gaze": "1.1.3",
    "glob": "7.1.3",
    "grunt": "1.0.4",
    "grunt-angular-templates": "1.1.0",
    "grunt-cli": "1.3.2",
    "grunt-contrib-clean": "2.0.0",
    "grunt-contrib-compress": "1.6.0",
    "grunt-contrib-copy": "1.0.0",
    "grunt-exec": "3.0.0",
    "grunt-newer": "1.3.0",
    "grunt-notify": "0.4.5",
    "grunt-postcss": "0.9.0",
    "grunt-sass-lint": "0.2.4",
    "grunt-usemin": "3.1.1",
    "grunt-webpack": "3.1.3",
    "html-loader": "0.5.5",
    "html-webpack-harddisk-plugin": "1.0.1",
    "html-webpack-plugin": "3.2.0",
    "husky": "1.3.1",
    "jest": "25.1.0",
    "jest-canvas-mock": "2.2.0",
    "jest-date-mock": "1.0.8",
    "lerna": "^3.15.0",
    "lint-staged": "8.1.5",
    "load-grunt-tasks": "5.1.0",
    "mini-css-extract-plugin": "0.5.0",
    "mocha": "4.1.0",
    "module-alias": "2.2.0",
    "monaco-editor": "0.15.6",
    "ngtemplate-loader": "2.0.1",
    "node-sass": "4.13.1",
    "npm": "6.13.4",
    "optimize-css-assets-webpack-plugin": "5.0.1",
    "phantomjs-prebuilt": "2.1.16",
    "pixelmatch": "4.0.2",
    "pngjs": "3.4.0",
    "postcss-browser-reporter": "0.5.0",
    "postcss-loader": "3.0.0",
    "postcss-reporter": "6.0.1",
    "prettier": "1.19.1",
    "puppeteer-core": "1.15.0",
    "react-hot-loader": "4.8.0",
    "react-test-renderer": "16.9.0",
    "redux-mock-store": "1.5.3",
    "regexp-replace-loader": "1.0.1",
    "rimraf": "2.6.3",
    "rxjs-spy": "^7.5.1",
    "sass-lint": "1.12.1",
    "sass-loader": "7.1.0",
    "sinon": "1.17.6",
    "style-loader": "0.23.1",
    "terser-webpack-plugin": "1.2.3",
<<<<<<< HEAD
    "ts-jest": "25.2.0",
    "ts-node": "8.5.0",
=======
    "ts-jest": "24.1.0",
    "ts-node": "8.6.2",
>>>>>>> 565387a4
    "tslib": "1.10.0",
    "typescript": "3.7.2",
    "webpack": "4.29.6",
    "webpack-bundle-analyzer": "3.3.2",
    "webpack-cleanup-plugin": "0.5.1",
    "webpack-cli": "3.2.3",
    "webpack-dev-server": "3.2.1",
    "webpack-merge": "4.2.1",
    "zone.js": "0.7.8"
  },
  "scripts": {
    "dev": "webpack --progress --colors --config scripts/webpack/webpack.dev.js",
    "start": "grafana-toolkit core:start --watchTheme",
    "start:hot": "grafana-toolkit core:start --hot --watchTheme",
    "start:ignoreTheme": "grafana-toolkit core:start --hot",
    "start:noTsCheck": "grafana-toolkit core:start --noTsCheck",
    "stats": "webpack --mode production --config scripts/webpack/webpack.prod.js --profile --json > compilation-stats.json",
    "watch": "yarn start -d watch,start core:start --watchTheme ",
    "build": "grunt build",
    "test": "grunt test",
    "lint": "eslint public/app public/e2e-test public/test --ext=.js,.ts,.tsx",
    "lint:fix": "yarn lint --fix",
    "typecheck": "tsc --noEmit",
    "jest": "jest --notify --watch",
    "jest-ci": "mkdir -p reports/junit && export JEST_JUNIT_OUTPUT_DIR=reports/junit && jest --ci --reporters=default --reporters=jest-junit --maxWorkers 2",
    "e2e": "cd packages/grafana-e2e && yarn start --env BASE_URL=$BASE_URL,CIRCLE_SHA1=$CIRCLE_SHA1,SLOWMO=$SLOWMO --config integrationFolder=../../public/e2e-tests/integration,screenshotsFolder=../../public/e2e-tests/screenShots,videosFolder=../../public/e2e-tests/videos,fileServerFolder=./cypress,viewportWidth=1920,viewportHeight=1080,trashAssetsBeforeRuns=false",
    "e2e-tests": "yarn e2e",
    "e2e-tests:debug": "SLOWMO=1 yarn e2e --headed --no-exit",
    "api-tests": "jest --notify --watch --config=devenv/e2e-api-tests/jest.js",
    "storybook": "cd packages/grafana-ui && yarn storybook --ci",
    "storybook:build": "cd packages/grafana-ui && yarn storybook:build",
    "prettier:check": "prettier --list-different \"**/*.{ts,tsx,scss}\"",
    "prettier:write": "prettier --list-different \"**/*.{ts,tsx,scss}\" --write",
    "precommit": "grafana-toolkit precommit",
    "themes:generate": "ts-node --project ./scripts/cli/tsconfig.json ./scripts/cli/generateSassVariableFiles.ts",
    "packages:lint": "lerna run lint",
    "packages:typecheck": "lerna run typecheck",
    "packages:prepare": "lerna version --no-push --no-git-tag-version --force-publish --exact",
    "packages:build": "lerna run clean && lerna run build",
    "packages:publish": "lerna publish from-package --contents dist",
    "packages:publishLatest": "lerna publish from-package --contents dist --yes",
    "packages:publishNext": "lerna publish from-package --contents dist --dist-tag next --yes",
    "packages:publishCanary": "lerna publish from-package --contents dist --dist-tag canary --yes"
  },
  "husky": {
    "hooks": {
      "pre-commit": "lint-staged && npm run precommit"
    }
  },
  "lint-staged": {
    "*.{ts,tsx,json,scss}": [
      "prettier --write",
      "git add"
    ],
    "*pkg/**/*.go": [
      "gofmt -w -s",
      "git add"
    ]
  },
  "prettier": {
    "trailingComma": "es5"
  },
  "dependencies": {
    "@braintree/sanitize-url": "4.0.0",
    "@grafana/slate-react": "0.22.9-grafana",
    "@reduxjs/toolkit": "1.2.1",
    "@torkelo/react-select": "3.0.8",
    "@types/md5": "^2.1.33",
    "@types/react-loadable": "5.5.2",
    "@types/react-virtualized-auto-sizer": "1.0.0",
    "abortcontroller-polyfill": "1.4.0",
    "angular": "1.6.9",
    "angular-bindonce": "0.3.1",
    "angular-native-dragdrop": "1.2.2",
    "angular-route": "1.6.6",
    "angular-sanitize": "1.6.6",
    "baron": "3.0.3",
    "brace": "0.10.0",
    "calculate-size": "1.1.1",
    "classnames": "2.2.6",
    "clipboard": "2.0.4",
    "core-js": "3.6.4",
    "d3": "5.15.0",
    "d3-scale-chromatic": "1.5.0",
    "emotion": "10.0.27",
    "eventemitter3": "2.0.3",
    "fast-text-encoding": "^1.0.0",
    "file-saver": "1.3.8",
    "hoist-non-react-statics": "3.3.0",
    "immutable": "3.8.2",
    "is-hotkey": "0.1.4",
    "jquery": "3.4.1",
    "lodash": "4.17.15",
    "lru-cache": "^5.1.1",
    "marked": "0.6.2",
    "md5": "^2.2.1",
    "memoize-one": "5.1.1",
    "moment": "2.24.0",
    "mousetrap": "1.6.3",
    "mousetrap-global-bind": "1.1.0",
    "nodemon": "1.18.10",
    "papaparse": "4.6.3",
    "prismjs": "1.16.0",
    "prop-types": "15.7.2",
    "rc-cascader": "0.17.5",
    "react": "16.12.0",
    "react-dom": "16.12.0",
    "react-grid-layout": "0.17.1",
    "react-highlight-words": "0.11.0",
    "react-loadable": "5.5.0",
    "react-popper": "1.3.3",
    "react-redux": "7.1.1",
    "react-sizeme": "2.5.2",
    "react-split-pane": "0.1.89",
    "react-transition-group": "2.6.1",
    "react-use": "12.8.0",
    "react-virtualized-auto-sizer": "1.0.2",
    "react-window": "1.7.1",
    "redux": "4.0.4",
    "redux-logger": "3.0.6",
    "redux-thunk": "2.3.0",
    "regenerator-runtime": "0.13.3",
    "reselect": "4.0.0",
    "rst2html": "github:thoward/rst2html#990cb89",
    "rxjs": "6.5.4",
    "search-query-parser": "1.5.2",
    "slate": "0.47.8",
    "slate-plain-serializer": "0.7.10",
    "tether": "1.4.5",
    "tether-drop": "https://github.com/torkelo/drop/tarball/master",
    "tinycolor2": "1.4.1",
    "tti-polyfill": "0.2.2",
    "whatwg-fetch": "3.0.0",
    "xss": "1.0.3"
  },
  "resolutions": {
    "caniuse-db": "1.0.30000772"
  },
  "workspaces": {
    "packages": [
      "packages/*"
    ],
    "nohoist": [
      "**/@types/*",
      "**/@types/*/**"
    ]
  },
  "_moduleAliases": {
    "puppeteer": "node_modules/puppeteer-core"
  },
  "engines": {
    "node": ">=12 <13"
  }
}<|MERGE_RESOLUTION|>--- conflicted
+++ resolved
@@ -138,13 +138,8 @@
     "sinon": "1.17.6",
     "style-loader": "0.23.1",
     "terser-webpack-plugin": "1.2.3",
-<<<<<<< HEAD
     "ts-jest": "25.2.0",
-    "ts-node": "8.5.0",
-=======
-    "ts-jest": "24.1.0",
     "ts-node": "8.6.2",
->>>>>>> 565387a4
     "tslib": "1.10.0",
     "typescript": "3.7.2",
     "webpack": "4.29.6",
